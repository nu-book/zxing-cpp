cmake_minimum_required(VERSION 3.14)
project(ZXingPython)

# get pybind11
include(FetchContent)
#set(FETCHCONTENT_QUIET Off)
FetchContent_Declare (pybind11
    GIT_REPOSITORY https://github.com/pybind/pybind11.git
    GIT_TAG v2.6.2)
FetchContent_MakeAvailable (pybind11)

# check if we are called from the top-level ZXing project
get_directory_property(hasParent PARENT_DIRECTORY)
if (NOT hasParent)
    # Force to build by C++17. The zxing-cpp require C++17 to build
    set(CMAKE_CXX_STANDARD 17)
    set(CMAKE_CXX_STANDARD_REQUIRED ON)

    option (BUILD_SHARED_LIBS "Link python module to shared lib" OFF)
    option (BUILD_WRITERS "Build with writer support (encoders)" ON)
    option (BUILD_READERS "Build with reader support (decoders)" ON)

    # build the main library
<<<<<<< HEAD
    if (NOT BUILD_SHARED_LIBS)
        set(CMAKE_POSITION_INDEPENDENT_CODE ON)
    endif()
    if (EXISTS ${CMAKE_CURRENT_SOURCE_DIR}/../../core)
        # In development mode, when the whole zxing-cpp directory is checked out, build against head code.
        add_subdirectory(${CMAKE_CURRENT_SOURCE_DIR}/../../core ZXing EXCLUDE_FROM_ALL)
    else()
        # Building from python source distribution (which does not include the whole repository but only python part)
        # so we need to get c++ source git to build the python extension. The python distribution version (given in
        # VERSION_INFO), matches the c++ version the distribution must build against ; hence the checkout of
        # related tag.
        find_package (Git REQUIRED)
        execute_process(
            COMMAND ${GIT_EXECUTABLE} ls-remote https://github.com/nu-book/zxing-cpp.git tags/*
            RESULT_VARIABLE RESULT
            OUTPUT_VARIABLE OUTPUT)
        string (FIND "${OUTPUT}" "refs/tags/v${VERSION_INFO}\n" FOUND_IDX)
        if (FOUND_IDX LESS 0)
            # Version not found in tags (suppose we are preparing future version), use master branch
            FetchContent_Declare(zxing-cpp
                GIT_REPOSITORY https://github.com/nu-book/zxing-cpp.git)
        else()
            FetchContent_Declare(zxing-cpp
                GIT_REPOSITORY https://github.com/nu-book/zxing-cpp.git
                GIT_TAG v${VERSION_INFO})
        endif()
        if(NOT zxing-cpp_POPULATED)
            FetchContent_Populate(zxing-cpp)
            add_subdirectory(${zxing-cpp_SOURCE_DIR}/core ZXing EXCLUDE_FROM_ALL)
        endif()
    endif()
=======
    add_subdirectory(${CMAKE_CURRENT_SOURCE_DIR}/../../core ZXing EXCLUDE_FROM_ALL)

    enable_testing()
>>>>>>> 76f88064
endif()

# build the python module
pybind11_add_module(zxing zxing.cpp)
target_link_libraries(zxing PRIVATE ZXing::ZXing)

add_test(NAME PythonTest COMMAND python ${CMAKE_CURRENT_SOURCE_DIR}/setup.py test)
set_property(TEST PythonTest PROPERTY ENVIRONMENT PYTHONPATH=$<TARGET_FILE_DIR:zxing>)<|MERGE_RESOLUTION|>--- conflicted
+++ resolved
@@ -21,10 +21,6 @@
     option (BUILD_READERS "Build with reader support (decoders)" ON)
 
     # build the main library
-<<<<<<< HEAD
-    if (NOT BUILD_SHARED_LIBS)
-        set(CMAKE_POSITION_INDEPENDENT_CODE ON)
-    endif()
     if (EXISTS ${CMAKE_CURRENT_SOURCE_DIR}/../../core)
         # In development mode, when the whole zxing-cpp directory is checked out, build against head code.
         add_subdirectory(${CMAKE_CURRENT_SOURCE_DIR}/../../core ZXing EXCLUDE_FROM_ALL)
@@ -53,11 +49,6 @@
             add_subdirectory(${zxing-cpp_SOURCE_DIR}/core ZXing EXCLUDE_FROM_ALL)
         endif()
     endif()
-=======
-    add_subdirectory(${CMAKE_CURRENT_SOURCE_DIR}/../../core ZXing EXCLUDE_FROM_ALL)
-
-    enable_testing()
->>>>>>> 76f88064
 endif()
 
 # build the python module
